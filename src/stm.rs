--- conflicted
+++ resolved
@@ -4,17 +4,20 @@
 use crate::key_reg::KeyReg;
 use crate::mithril_hash::{IntoHash, MithrilHasher};
 use crate::merkle_tree::{MerkleTree};
-use crate::mithril_field::{HashToCurve, MithrilField, MithrilFieldWrapper};
+use crate::mithril_field::{
+    HashToCurve,
+    wrapper::{
+        MithrilField,
+        MithrilFieldWrapper
+    },
+};
 use crate::msp::{Msp, MspMvk, MspPk, MspSig, MspSk};
 use crate::proof::Proof;
 
-<<<<<<< HEAD
 use ark_ec::{
     PairingEngine,
 };
-=======
 use std::collections::HashMap;
->>>>>>> a8df53ec
 
 /// Used to set protocol parameters.
 #[derive(Clone, Debug, Copy, PartialEq)]
@@ -204,6 +207,7 @@
     PE::G1Affine: HashToCurve,
     PE::G2Projective: IntoHash<PE::Fr>,
     PE::Fr: MithrilField,
+    MspSig<PE>: Ord
 {
     pub fn new(params: StmParameters, avk: MerkleTree<PE::Fr>, total_stake: Stake) -> Self {
         Self {
@@ -284,7 +288,6 @@
     }
 }
 
-<<<<<<< HEAD
 impl<P: PairingEngine> IntoHash<P::Fr> for MspMvk<P>
 where
     P::G2Projective: IntoHash<P::Fr>,
@@ -303,12 +306,16 @@
     fn into_hash<'a>(&self, hasher: &mut MithrilHasher<'a, P::Fr>) -> MithrilFieldWrapper<P::Fr> {
         self.mvk.into_hash(hasher)
     }
-=======
-fn dedup_sigs_for_indices<'a>(
-    sigs: &'a [StmSig],
+}
+
+fn dedup_sigs_for_indices<'a, P:PairingEngine>(
+    sigs: &'a [StmSig<P>],
     indices: &'a [Index],
-) -> impl IntoIterator<Item = (&'a Index, &'a StmSig)> {
-    let mut sigs_by_index: HashMap<&Index, &StmSig> = HashMap::new();
+) -> impl IntoIterator<Item = (&'a Index, &'a StmSig<P>)>
+where
+    MspSig<P>: Ord
+{
+    let mut sigs_by_index: HashMap<&Index, &StmSig<P>> = HashMap::new();
     for (ix, sig) in indices.iter().zip(sigs) {
         if let Some(old_sig) = sigs_by_index.get(ix) {
             if sig.sigma < old_sig.sigma {
@@ -320,7 +327,6 @@
     }
 
     sigs_by_index.into_iter()
->>>>>>> a8df53ec
 }
 
 #[cfg(test)]
@@ -425,22 +431,9 @@
         m: u64,
         k: u64,
         msg: &[u8],
-<<<<<<< HEAD
         ps: &mut [StmSigner<Bls12_377>],
         is: &[usize],
     ) -> (Vec<Index>, Vec<StmSig<Bls12_377>>) {
-        let mut ixs = Vec::new();
-        let mut sigs = Vec::new();
-        for ix in 1..m {
-            for i in is {
-                if let Some(sig) = ps[*i].sign(&msg, ix) {
-                    sigs.push(sig);
-                    ixs.push(ix);
-                    break;
-=======
-        ps: &[StmSigner],
-        is: &[usize],
-    ) -> (Vec<Index>, Vec<StmSig>) {
         let indices: Vec<_> = (1..m).collect();
         let res = indices
             .par_iter()
@@ -452,7 +445,6 @@
                         sigs.push(sig);
                         ixs.push(*ix);
                     }
->>>>>>> a8df53ec
                 }
                 (ixs, sigs)
             })
@@ -495,12 +487,7 @@
             let all_ps: Vec<usize> = (0..nparties).collect();
             let (ixs, sigs) = find_signatures(m, k, &msg, &mut ps, &all_ps);
 
-<<<<<<< HEAD
-            if sigs.len() >= params.k as usize {
-                let msig = clerk.aggregate::<ConcatProof<Bls12_377>>(&sigs[0..k as usize], &ixs[0..k as usize], &msg).unwrap();
-                assert!(clerk.verify_msig(&msig, &msg));
-=======
-            let msig = clerk.aggregate::<ConcatProof>(&sigs, &ixs, &msg);
+            let msig = clerk.aggregate::<ConcatProof<Bls12_377>>(&sigs, &ixs, &msg);
 
             match msig {
                 Ok(aggr) =>
@@ -509,7 +496,6 @@
                     assert!(n < params.k as usize),
                 _ =>
                     assert!(false)
->>>>>>> a8df53ec
             }
         }
     }
@@ -565,18 +551,13 @@
 
             let clerk = StmClerk::from_signer(&ps[0]);
 
-<<<<<<< HEAD
-            let msig = clerk.aggregate::<ConcatProof<Bls12_377>>(&sigs, &ixs, &msg).expect("Aggregate failed");
-            assert!(!clerk.verify_msig(&msig, &msg));
-=======
-            let msig = clerk.aggregate::<ConcatProof>(&sigs, &ixs, &msg);
+            let msig = clerk.aggregate::<ConcatProof<Bls12_377>>(&sigs, &ixs, &msg);
             match msig {
                 Err(AggregationFailure::NotEnoughSignatures(n)) =>
                     assert!(n < params.k as usize),
                 _ =>
                     assert!(false),
             }
->>>>>>> a8df53ec
         }
     }
 }