--- conflicted
+++ resolved
@@ -225,7 +225,6 @@
         let ivk = Msp::aggregate_keys(&mvks);
         let mu = Msp::aggregate_sigs(msg, &sigmas);
 
-<<<<<<< HEAD
         let stmt = Statement {
             avk: &self.avk,
             ivk: &ivk,
@@ -240,16 +239,6 @@
         };
 
         let proof = P::prove(stmt, witness);
-=======
-        let proof = P::prove(
-            &self.avk,
-            &ivk,
-            msg,
-            &sigs_to_verify,
-            &indices_to_verify,
-            &evals,
-        );
->>>>>>> a8df53ec
         Ok(StmMultiSig { ivk, mu, proof })
     }
 
