--- conflicted
+++ resolved
@@ -29,11 +29,7 @@
 
     let mut key_reg = KeyReg::new(&parties);
 
-<<<<<<< HEAD
     let mut ps: Vec<StmInitializer<Bls12_377>> = Vec::with_capacity(nparties);
-=======
-    let mut ps: Vec<StmInitializer<blake2::Blake2b, Bls12_377>> = Vec::with_capacity(nparties);
->>>>>>> 8f27f816
     for (pid, stake) in parties {
         let p = StmInitializer::setup(params, pid, stake, &mut rand::thread_rng());
         key_reg
@@ -46,16 +42,8 @@
 
     let ps = ps
         .into_par_iter()
-<<<<<<< HEAD
         .map(|p| p.new_signer(&reg))
         .collect::<Vec<StmSigner<H, Bls12_377>>>();
-=======
-        .map(|mut p| {
-            p.build_avk(&key_reg);
-            p.finish()
-        })
-        .collect::<Vec<StmSigner<blake2::Blake2b, Bls12_377>>>();
->>>>>>> 8f27f816
 
     /////////////////////
     // operation phase //
